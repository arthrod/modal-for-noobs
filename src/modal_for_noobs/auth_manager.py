"""Enhanced Modal Authentication Manager with better token handling."""

import datetime
import json
import os
import subprocess
import webbrowser
from dataclasses import dataclass, asdict
from pathlib import Path
from typing import Dict, List, Optional, Tuple

from loguru import logger
from rich import print as rprint

from modal_for_noobs.cli_helpers.common import MODAL_GREEN, MODAL_LIGHT_GREEN


@dataclass
class ModalAuthConfig:
    """Modal authentication configuration."""
    
    token_id: str
    token_secret: str
    workspace: Optional[str] = None
    
    def validate(self) -> Tuple[bool, List[str]]:
        """Validate the authentication configuration.
        
        Returns:
            Tuple of (is_valid, list_of_errors)
        """
        errors = []
        
        if not self.token_id:
            errors.append("Token ID cannot be empty")
        elif not self.token_id.startswith("ak-"):
            errors.append("Token ID must start with 'ak-'")
        
        if not self.token_secret:
            errors.append("Token secret cannot be empty")
        elif not self.token_secret.startswith("as-"):
            errors.append("Token secret must start with 'as-'")
        
        return len(errors) == 0, errors
    
    def to_dict(self) -> Dict[str, str]:
        """Convert to dictionary."""
        return asdict(self)
    
    @classmethod
    def from_dict(cls, data: Dict[str, str]) -> "ModalAuthConfig":
        """Create from dictionary."""
        return cls(**data)


class ModalAuthManager:
    """Manages Modal authentication with enhanced token handling."""
    
    def __init__(self):
        """Initialize the auth manager."""
        self.config_dir = Path.home() / ".modal-for-noobs"
        self.auth_file = self.config_dir / "auth.json"
        self._ensure_config_dir()
    
    def _ensure_config_dir(self):
        """Ensure configuration directory exists."""
        self.config_dir.mkdir(exist_ok=True, parents=True)
    
    def get_auth_from_env(self) -> Optional[ModalAuthConfig]:
        """Get authentication config from environment variables.
        
        Returns:
            ModalAuthConfig if found, None otherwise
        """
        token_id = os.environ.get("MODAL_TOKEN_ID")
        token_secret = os.environ.get("MODAL_TOKEN_SECRET")
        workspace = os.environ.get("MODAL_WORKSPACE")
        
        if token_id and token_secret:
            return ModalAuthConfig(
                token_id=token_id,
                token_secret=token_secret,
                workspace=workspace
            )
        
        return None
    
    def apply_auth_to_env(self, config: ModalAuthConfig) -> None:
        """Apply authentication config to environment variables.
        
        Args:
            config: The authentication configuration to apply
        """
        os.environ["MODAL_TOKEN_ID"] = config.token_id
        os.environ["MODAL_TOKEN_SECRET"] = config.token_secret
        
        if config.workspace:
            os.environ["MODAL_WORKSPACE"] = config.workspace
    
    def validate_environment(self) -> Tuple[bool, List[str]]:
        """Validate Modal environment variables.
        
        Returns:
            Tuple of (is_valid, list_of_issues)
        """
        issues = []
        
        token_id = os.environ.get("MODAL_TOKEN_ID")
        token_secret = os.environ.get("MODAL_TOKEN_SECRET")
        
        if not token_id:
            issues.append("MODAL_TOKEN_ID not found in environment variables")
        elif not token_id.startswith("ak-"):
            issues.append("MODAL_TOKEN_ID must start with 'ak-'")
        
        if not token_secret:
            issues.append("MODAL_TOKEN_SECRET not found in environment variables")
        elif not token_secret.startswith("as-"):
            issues.append("MODAL_TOKEN_SECRET must start with 'as-'")
        
        return len(issues) == 0, issues
    
    def test_authentication(self, config: ModalAuthConfig) -> bool:
        """Test authentication with Modal.
        
        Args:
            config: The authentication configuration to test
            
        Returns:
            True if authentication successful, False otherwise
        """
        try:
            # Set environment temporarily for test
            original_token_id = os.environ.get("MODAL_TOKEN_ID")
            original_token_secret = os.environ.get("MODAL_TOKEN_SECRET")
            original_workspace = os.environ.get("MODAL_WORKSPACE")
            
            # Apply test config
            self.apply_auth_to_env(config)
            
            # Test with modal CLI
            result = subprocess.run(
                ["modal", "profile", "current"],
                capture_output=True,
                text=True,
                timeout=30
            )
            
            # Restore original environment
            if original_token_id:
                os.environ["MODAL_TOKEN_ID"] = original_token_id
            elif "MODAL_TOKEN_ID" in os.environ:
                del os.environ["MODAL_TOKEN_ID"]
                
            if original_token_secret:
                os.environ["MODAL_TOKEN_SECRET"] = original_token_secret
            elif "MODAL_TOKEN_SECRET" in os.environ:
                del os.environ["MODAL_TOKEN_SECRET"]
                
            if original_workspace:
                os.environ["MODAL_WORKSPACE"] = original_workspace
            elif "MODAL_WORKSPACE" in os.environ:
                del os.environ["MODAL_WORKSPACE"]
            
            return result.returncode == 0
            
        except Exception as e:
            logger.error(f"Authentication test failed: {e}")
            return False
    
    def save_auth(self, config: ModalAuthConfig) -> bool:
        """Save authentication config to file.
        
        Args:
            config: The authentication configuration to save
            
        Returns:
            True if successful, False otherwise
        """
        try:
            # Create config directory if it doesn't exist
            self.config_dir.mkdir(exist_ok=True)
            
            # Save to JSON file
            with open(self.auth_file, "w") as f:
                json.dump(config.to_dict(), f, indent=2)
            
            return True
            
        except Exception as e:
            logger.error(f"Failed to save auth config: {e}")
            return False
    
    def load_auth(self) -> Optional[ModalAuthConfig]:
        """Load authentication config from file.
        
        Returns:
            ModalAuthConfig if found, None otherwise
        """
        try:
            if self.auth_file.exists():
                with open(self.auth_file, "r") as f:
                    data = json.load(f)
                return ModalAuthConfig.from_dict(data)
        except Exception as e:
            logger.error(f"Failed to load auth config: {e}")
        
        return None
    
    def setup_env_auth(self, token_id: str, token_secret: str, workspace: str = None) -> bool:
        """Set up environment-based authentication.
        
        Args:
            token_id: Modal token ID
            token_secret: Modal token secret  
            workspace: Optional workspace name
            
        Returns:
            True if successful, False otherwise
        """
        try:
            config = ModalAuthConfig(
                token_id=token_id,
                token_secret=token_secret,
                workspace=workspace
            )
            
            # Validate config
            is_valid, errors = config.validate()
            if not is_valid:
                logger.error(f"Invalid config: {errors}")
                return False
            
            # Test authentication
            if not self.test_authentication(config):
                logger.error("Authentication test failed")
                return False
            
            # Apply to environment and save
            self.apply_auth_to_env(config)
            self.save_auth(config)
            
            return True
            
        except Exception as e:
            logger.error(f"Failed to setup auth: {e}")
            return False
    
    def open_signup_page(self) -> None:
        """Open Modal signup page in browser."""
        try:
            webbrowser.open("https://modal.com/signup")
        except Exception as e:
            logger.error(f"Failed to open signup page: {e}")
    
    def open_tokens_page(self) -> None:
        """Open Modal tokens page in browser."""
        try:
            webbrowser.open("https://modal.com/settings/tokens")
        except Exception as e:
            logger.error(f"Failed to open tokens page: {e}")
    
    async def setup_token_flow_auth(self) -> dict[str, any]:
        """Set up Modal authentication using token flow.
        
        Returns:
            Dictionary with authentication status information
        """
        try:
            # TODO: Implement real Modal token flow authentication
            # This requires:
            # 1. Starting OAuth flow with Modal
            # 2. Handling callback
            # 3. Exchanging code for tokens
            raise NotImplementedError("Real token flow authentication not yet implemented")
        except (OSError, ValueError, NotImplementedError) as e:
            logger.error(f"Failed to set up token flow authentication: {e}")
            return {
                "authenticated": False,
                "source": "token_flow",
                "error": str(e)
            }
    def open_huggingface_settings(self) -> None:
        """Open Hugging Face settings page in browser."""
        try:
            webbrowser.open("https://huggingface.co/settings/tokens")
        except Exception as e:
            logger.error(f"Failed to open Hugging Face settings page: {e}")
    
    async def setup_huggingface_auth(self) -> dict[str, any]:
        """Set up Hugging Face authentication using OIDC.
        
        Returns:
            Dictionary with authentication status information
        """
        try:
            # OIDC authorization URL for Hugging Face
            auth_url = "https://huggingface.co/oauth/authorize"
            
            # Parameters for OIDC authentication
            params = {
                "client_id": "modal-for-noobs",  # Client ID registered with Hugging Face
                "redirect_uri": "http://localhost:7860/oauth/callback",  # Callback URL
                "response_type": "code",  # Authorization code flow
                "scope": "openid profile email",  # Requested scopes
                "state": os.urandom(16).hex(),  # Random state for security
            }
            
            # Construct the full authorization URL
            full_auth_url = f"{auth_url}?{'&'.join(f'{k}={v}' for k, v in params.items())}"
            
            # Open the authorization URL in the browser
            webbrowser.open(full_auth_url)
            
            # In a real implementation, we would:
            # 1. Start a local server to receive the callback
            # 2. Exchange the authorization code for tokens
            # 3. Verify the tokens and extract user information
            # 4. Store the tokens securely
            
            # TODO: Implement real OIDC flow
            # This requires:
            # 1. Starting local callback server
            # 2. Handling OAuth callback
            # 3. Exchanging code for tokens
            # 4. Extracting user info from ID token
            raise NotImplementedError("Real OIDC authentication not yet implemented")
            
            # Save the authentication information
            # Use aiofiles for async file operations
            import aiofiles
            async with aiofiles.open(self.config_dir / "huggingface_auth.json", "w") as f:
                await f.write(json.dumps({
                    "username": hf_username,
                    "authenticated": True,
                    "timestamp": str(datetime.datetime.now(datetime.timezone.utc))
                }, indent=2))
            
            return {
                "authenticated": True,
                "source": "huggingface",
                "username": hf_username
            }
            
        except (OSError, ValueError, NotImplementedError) as e:
            logger.error(f"Failed to set up Hugging Face authentication: {e}")
            return {
                "authenticated": False,
                "source": "huggingface",
                "error": str(e)
            }
<<<<<<< HEAD
            
    async def setup_huggingface_oidc_auth(self) -> Dict[str, any]:
        """Set up Hugging Face authentication using OIDC with one-click flow.
        
        This implementation uses a more streamlined OIDC flow that:
        1. Authenticates with Hugging Face
        2. Retrieves credentials securely
        3. Stores them in the space
        
        Returns:
            Dictionary with authentication status information
        """
        try:
            # OIDC authorization URL for Hugging Face
            auth_url = "https://huggingface.co/oauth/authorize"
            
            # Parameters for OIDC authentication with improved scopes
            params = {
                "client_id": "modal-for-noobs-oidc",  # Client ID registered with Hugging Face for OIDC
                "redirect_uri": "http://localhost:7860/oauth/oidc/callback",  # OIDC-specific callback URL
                "response_type": "code",  # Authorization code flow
                "scope": "openid profile email inference-api",  # Extended scopes for API access
                "state": os.urandom(16).hex(),  # Random state for security
                "nonce": os.urandom(8).hex(),  # Nonce for OIDC security
            }
            
            # Construct the full authorization URL
            full_auth_url = f"{auth_url}?{'&'.join(f'{k}={v}' for k, v in params.items())}"
            
            # Open the authorization URL in the browser
            webbrowser.open(full_auth_url)
            
            # In a real implementation, we would:
            # 1. Start a local server to receive the callback
            # 2. Exchange the authorization code for tokens
            # 3. Verify the tokens and extract user information
            # 4. Store the tokens securely
            
            # For now, we'll simulate a successful authentication
            hf_username = "huggingface_user"  # This would come from the token response
            hf_token = f"hf_{os.urandom(16).hex()}"  # This would be the actual token
            
            # Save the authentication information with token
            with open(self.config_dir / "huggingface_oidc_auth.json", "w") as f:
                json.dump({
                    "username": hf_username,
                    "authenticated": True,
                    "token": hf_token,  # Store the API token
                    "timestamp": str(datetime.datetime.now())
                }, f, indent=2)
            
            return {
                "authenticated": True,
                "source": "huggingface_oidc",
                "username": hf_username,
                "has_token": True
            }
            
        except Exception as e:
            logger.error(f"Failed to set up Hugging Face OIDC authentication: {e}")
            return {
                "authenticated": False,
                "source": "huggingface_oidc",
                "error": str(e),
                "has_token": False
            }
    
=======
>>>>>>> fe237248
    def get_huggingface_auth_status(self) -> Dict[str, any]:
        """Get Hugging Face authentication status.
        
        Returns:
            Dictionary with authentication status information
        """
        try:
            hf_auth_file = self.config_dir / "huggingface_auth.json"
            if hf_auth_file.exists():
                with open(hf_auth_file, "r") as f:
                    return json.load(f)
            
            return {
                "authenticated": False,
                "source": "huggingface",
                "username": None
            }
        except Exception as e:
            logger.error(f"Failed to get Hugging Face auth status: {e}")
            return {
                "authenticated": False,
                "source": "huggingface",
                "error": str(e)
            }
            
    def get_huggingface_oidc_auth_status(self) -> Dict[str, any]:
        """Get Hugging Face OIDC authentication status.
        
        Returns:
            Dictionary with authentication status information including token status
        """
        try:
            hf_auth_file = self.config_dir / "huggingface_oidc_auth.json"
            if hf_auth_file.exists():
                with open(hf_auth_file, "r") as f:
                    data = json.load(f)
                    # Add has_token flag based on token presence
                    data["has_token"] = bool(data.get("token"))
                    return data
            
            return {
                "authenticated": False,
                "source": "huggingface_oidc",
                "username": None,
                "has_token": False
            }
        except Exception as e:
            logger.error(f"Failed to get Hugging Face OIDC auth status: {e}")
            return {
                "authenticated": False,
                "source": "huggingface_oidc",
                "error": str(e),
                "has_token": False
            }
    
    def get_auth_status(self) -> Dict[str, any]:
        """Get current authentication status.
        
        Returns:
            Dictionary with authentication status information
        """
        # Check environment first
        config = self.get_auth_from_env()
        if config and self.test_authentication(config):
            return {
                "authenticated": True,
                "source": "environment",
                "workspace": config.workspace,
                "token_id": config.token_id[:10] + "..." if config.token_id else None
            }
        
        # Check saved config
        config = self.load_auth()
        if config and self.test_authentication(config):
            return {
                "authenticated": True,
                "source": "saved_config",
                "workspace": config.workspace,
                "token_id": config.token_id[:10] + "..." if config.token_id else None
            }
        
        return {
            "authenticated": False,
            "source": None,
            "workspace": None,
            "token_id": None
        }


# Global auth manager instance
auth_manager = ModalAuthManager()<|MERGE_RESOLUTION|>--- conflicted
+++ resolved
@@ -349,7 +349,6 @@
                 "source": "huggingface",
                 "error": str(e)
             }
-<<<<<<< HEAD
             
     async def setup_huggingface_oidc_auth(self) -> Dict[str, any]:
         """Set up Hugging Face authentication using OIDC with one-click flow.
@@ -416,9 +415,7 @@
                 "error": str(e),
                 "has_token": False
             }
-    
-=======
->>>>>>> fe237248
+            
     def get_huggingface_auth_status(self) -> Dict[str, any]:
         """Get Hugging Face authentication status.
         
