--- conflicted
+++ resolved
@@ -2,12 +2,9 @@
 
 import asyncio
 import json
-<<<<<<< HEAD
 import threading
 import webbrowser
 from datetime import datetime
-=======
->>>>>>> 7a26648e
 from pathlib import Path
 
 import gradio as gr
@@ -15,7 +12,6 @@
 from modal import token_flow
 from rich import print as rprint
 
-<<<<<<< HEAD
 # Try to use uvloop for better performance
 try:
     import uvloop
@@ -38,10 +34,6 @@
 from modal_for_noobs.auth_manager import ModalAuthConfig, ModalAuthManager
 from modal_for_noobs.cli_helpers.common import MODAL_DARK_GREEN, MODAL_GREEN, MODAL_LIGHT_GREEN
 from modal_for_noobs.modal_deploy import ModalDeployer
-=======
-from modal_for_noobs.auth_manager import ModalAuthConfig, ModalAuthManager
-from modal_for_noobs.cli_helpers.common import MODAL_DARK_GREEN, MODAL_GREEN, MODAL_LIGHT_GREEN
->>>>>>> 7a26648e
 from modal_for_noobs.template_generator import generate_from_wizard_input
 
 # Create a global event loop for Modal operations
@@ -907,7 +899,6 @@
 
             def show_remote_functions_config(enable_remote):
                 return gr.update(visible=enable_remote)
-<<<<<<< HEAD
 
             def start_link_authentication():
                 """Start REAL Modal token flow authentication."""
@@ -981,63 +972,6 @@
                         self._get_auth_check_html(False)   # monitor_auth_check
                     )
 
-=======
-            
-            def start_link_authentication(auth):
-                """Start OAuth-style link authentication using Modal's token flow."""
-
-                async def _flow():
-                    try:
-                        await token_flow._new_token(source="modal-for-noobs")
-                        auth.update(authenticated=True, method="link")
-                    except Exception as e:
-                        logger.error(f"Link auth failed: {e}")
-                    return auth
-
-                loop = asyncio.get_event_loop()
-                fut = asyncio.run_coroutine_threadsafe(_flow(), loop)
-                return fut
-
-            def open_tokens_page():
-                """Open the Modal tokens settings page."""
-                try:
-                    self.auth_manager.open_tokens_page()
-                except Exception as e:
-                    logger.error(f"Failed to open tokens page: {e}")
-
-            def test_connection(token_id, token_secret, workspace):
-                """Test Modal authentication."""
-                config = ModalAuthConfig(
-                    token_id=token_id.strip(),
-                    token_secret=token_secret.strip(),
-                    workspace=workspace.strip() if workspace else None,
-                )
-                if self.auth_manager.test_authentication(config):
-                    return "✅ Connection successful!"
-                return "❌ Connection failed"
-
-            def import_auth_file(file_path):
-                """Import authentication details from an uploaded file."""
-                if not file_path:
-                    return "❌ Please upload a config file", self._get_auth_status_html(False)
-                try:
-                    data = Path(file_path).read_text()
-                    info = json.loads(data)
-                    config = ModalAuthConfig(
-                        token_id=info.get("token_id") or info.get("MODAL_TOKEN_ID"),
-                        token_secret=info.get("token_secret") or info.get("MODAL_TOKEN_SECRET"),
-                        workspace=info.get("workspace") or info.get("MODAL_WORKSPACE"),
-                    )
-                except Exception as e:
-                    return f"❌ Failed to parse file: {e}", self._get_auth_status_html(False)
-
-                if self.auth_manager.test_authentication(config):
-                    self.auth_manager.apply_auth_to_env(config)
-                    self.auth_manager.save_auth(config)
-                    return "✅ Authentication imported!", self._get_auth_status_html(True, config.workspace)
-                return "❌ Invalid authentication details", self._get_auth_status_html(False)
-            
->>>>>>> 7a26648e
             def authenticate_with_tokens(token_id, token_secret, workspace):
                 """Authenticate using tokens."""
                 if not token_id or not token_secret:
@@ -1179,26 +1113,7 @@
 
             link_auth_btn.click(
                 fn=start_link_authentication,
-<<<<<<< HEAD
                 outputs=[auth_status_display, link_auth_btn, link_progress, link_success, link_workspace_display, gen_auth_check, monitor_auth_check]
-=======
-                inputs=[auth_state],
-                outputs=[auth_state]
-            )
-
-            open_tokens_btn.click(fn=open_tokens_page)
-
-            test_connection_btn.click(
-                fn=test_connection,
-                inputs=[token_id_input, token_secret_input, workspace_input],
-                outputs=[token_result]
-            )
-
-            config_file_upload.change(
-                fn=import_auth_file,
-                inputs=[config_file_upload],
-                outputs=[file_result, auth_status_display]
->>>>>>> 7a26648e
             )
 
             token_auth_btn.click(
